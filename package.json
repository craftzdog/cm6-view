{
<<<<<<< HEAD
  "name": "@craftzdog/cm6-view",
  "version": "0.19.10",
=======
  "name": "@codemirror/view",
  "version": "0.19.42",
>>>>>>> a14cc9c5
  "description": "DOM view component for the CodeMirror code editor",
  "scripts": {
    "test": "cm-runtests",
    "prepare": "cm-buildhelper src/index.ts"
  },
  "keywords": [
    "editor",
    "code"
  ],
  "author": {
    "name": "Marijn Haverbeke",
    "email": "marijnh@gmail.com",
    "url": "http://marijnhaverbeke.nl"
  },
  "type": "module",
  "main": "dist/index.cjs",
  "exports": {
    "import": "./dist/index.js",
    "require": "./dist/index.cjs"
  },
  "types": "dist/index.d.ts",
  "module": "dist/index.js",
  "sideEffects": false,
  "license": "MIT",
  "dependencies": {
    "@codemirror/rangeset": "^0.19.5",
    "@codemirror/state": "^0.19.3",
    "@codemirror/text": "^0.19.0",
    "style-mod": "^4.0.0",
    "w3c-keyname": "^2.2.4"
  },
  "devDependencies": {
    "@codemirror/buildhelper": "^0.1.6"
  },
  "repository": {
    "type": "git",
    "url": "https://github.com/codemirror/view.git"
  }
}<|MERGE_RESOLUTION|>--- conflicted
+++ resolved
@@ -1,11 +1,6 @@
 {
-<<<<<<< HEAD
   "name": "@craftzdog/cm6-view",
-  "version": "0.19.10",
-=======
-  "name": "@codemirror/view",
   "version": "0.19.42",
->>>>>>> a14cc9c5
   "description": "DOM view component for the CodeMirror code editor",
   "scripts": {
     "test": "cm-runtests",
